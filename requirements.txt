altair==5.5.0

annotated-types==0.7.0

anyio==4.9.0

attrs==25.3.0

azure-ai-inference==1.0.0b9

azure-core==1.34.0

blinker==1.9.0

cachetools==6.1.0

certifi==2025.6.15

charset-normalizer==3.4.2

click==8.2.1

colorama==0.4.6

dotenv==0.9.9

exceptiongroup==1.3.0

faiss-cpu==1.11.0

fastapi==0.115.14

filelock==3.18.0

fsspec==2025.5.1

gitdb==4.0.12

GitPython==3.1.44

h11==0.16.0

huggingface-hub==0.33.1

idna==3.10

isodate==0.7.2

Jinja2==3.1.6

joblib==1.5.1

jsonschema==4.24.0

jsonschema-specifications==2025.4.1

MarkupSafe==3.0.2

mpmath==1.3.0

narwhals==1.44.0

networkx==3.4.2

numpy==2.2.6

packaging==25.0

pandas==2.3.0

pillow==11.2.1

protobuf==6.31.1

pyarrow==20.0.0

pydantic==2.11.7

pydantic_core==2.33.2

pydeck==0.9.1

python-dateutil==2.9.0.post0

python-dotenv==1.1.1

python-multipart==0.0.20

pytz==2025.2

PyYAML==6.0.2

referencing==0.36.2

regex==2024.11.6

requests==2.32.4

rpds-py==0.25.1

safetensors==0.5.3

scikit-learn==1.7.0

scipy==1.15.3

sentence-transformers==4.1.0

six==1.17.0

smmap==5.0.2

sniffio==1.3.1

starlette==0.46.2

streamlit==1.46.1

sympy==1.14.0

tenacity==9.1.2

threadpoolctl==3.6.0

tokenizers==0.21.2

toml==0.10.2

torch==2.7.1

tornado==6.5.1

tqdm==4.67.1

transformers==4.53.0

typing-inspection==0.4.1

typing_extensions==4.14.0

tzdata==2025.2

urllib3==2.5.0

uvicorn==0.35.0

<<<<<<< HEAD
watchdog==6.0.0
=======
watchdog==6.0.0
>>>>>>> e2538bcd
<|MERGE_RESOLUTION|>--- conflicted
+++ resolved
@@ -1,151 +1,5 @@
-altair==5.5.0
-
-annotated-types==0.7.0
-
-anyio==4.9.0
-
-attrs==25.3.0
-
-azure-ai-inference==1.0.0b9
-
-azure-core==1.34.0
-
-blinker==1.9.0
-
-cachetools==6.1.0
-
-certifi==2025.6.15
-
-charset-normalizer==3.4.2
-
-click==8.2.1
-
-colorama==0.4.6
-
-dotenv==0.9.9
-
-exceptiongroup==1.3.0
-
-faiss-cpu==1.11.0
-
-fastapi==0.115.14
-
-filelock==3.18.0
-
-fsspec==2025.5.1
-
-gitdb==4.0.12
-
-GitPython==3.1.44
-
-h11==0.16.0
-
-huggingface-hub==0.33.1
-
-idna==3.10
-
-isodate==0.7.2
-
-Jinja2==3.1.6
-
-joblib==1.5.1
-
-jsonschema==4.24.0
-
-jsonschema-specifications==2025.4.1
-
-MarkupSafe==3.0.2
-
-mpmath==1.3.0
-
-narwhals==1.44.0
-
-networkx==3.4.2
-
-numpy==2.2.6
-
-packaging==25.0
-
-pandas==2.3.0
-
-pillow==11.2.1
-
-protobuf==6.31.1
-
-pyarrow==20.0.0
-
-pydantic==2.11.7
-
-pydantic_core==2.33.2
-
-pydeck==0.9.1
-
-python-dateutil==2.9.0.post0
-
-python-dotenv==1.1.1
-
-python-multipart==0.0.20
-
-pytz==2025.2
-
-PyYAML==6.0.2
-
-referencing==0.36.2
-
-regex==2024.11.6
-
-requests==2.32.4
-
-rpds-py==0.25.1
-
-safetensors==0.5.3
-
-scikit-learn==1.7.0
-
-scipy==1.15.3
-
-sentence-transformers==4.1.0
-
-six==1.17.0
-
-smmap==5.0.2
-
-sniffio==1.3.1
-
-starlette==0.46.2
-
-streamlit==1.46.1
-
-sympy==1.14.0
-
-tenacity==9.1.2
-
-threadpoolctl==3.6.0
-
-tokenizers==0.21.2
-
-toml==0.10.2
-
-torch==2.7.1
-
-tornado==6.5.1
-
-tqdm==4.67.1
-
-transformers==4.53.0
-
-typing-inspection==0.4.1
-
-typing_extensions==4.14.0
-
-tzdata==2025.2
-
-urllib3==2.5.0
-
-uvicorn==0.35.0
-
-<<<<<<< HEAD
-watchdog==6.0.0
-=======
-watchdog==6.0.0
->>>>>>> e2538bcd
+streamlit
+pandas
+sentence-transformers
+faiss-cpu
+azure-ai-inference